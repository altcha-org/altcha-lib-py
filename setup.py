from setuptools import setup, find_packages

setup(
    name="altcha",
    version="0.1.5",
    description="A library for creating and verifying challenges for ALTCHA.",
    long_description=open("README.md").read(),
    long_description_content_type="text/markdown",
    author="Daniel Regeci",
    author_email="536331+ovx@users.noreply.github.com",
    url="https://github.com/altcha-org/altcha-lib-py",
    packages=find_packages(),
    classifiers=[
        "Programming Language :: Python :: 3",
        "License :: OSI Approved :: MIT License",
        "Operating System :: OS Independent",
    ],
<<<<<<< HEAD
    python_requires=">=3.6",
=======
    python_requires='>=3.9',
>>>>>>> a57684d5
    install_requires=[
        # Add any dependencies here
    ],
)<|MERGE_RESOLUTION|>--- conflicted
+++ resolved
@@ -15,11 +15,7 @@
         "License :: OSI Approved :: MIT License",
         "Operating System :: OS Independent",
     ],
-<<<<<<< HEAD
-    python_requires=">=3.6",
-=======
     python_requires='>=3.9',
->>>>>>> a57684d5
     install_requires=[
         # Add any dependencies here
     ],
